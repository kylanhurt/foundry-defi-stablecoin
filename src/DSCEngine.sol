--- conflicted
+++ resolved
@@ -77,15 +77,9 @@
 
     /// @dev Mapping of token address to price feed address
     mapping(address => address) private s_tokenAddressToPriceFeed;
-<<<<<<< HEAD
-    // user -> token -> amount
-    mapping(address => mapping(address => uint256)) private s_userToTokenAddressToAmountDeposited;
-    // user -> amount
-=======
     /// @dev Amount of collateral deposited by user
     mapping(address => mapping(address => uint256)) private s_userToTokenAddressToAmountDeposited;
     /// @dev Amount of DSC minted by user
->>>>>>> 1af307d2
     mapping(address => uint256) private s_userToDscMinted;
     /// @dev If we know exactly how many tokens we have, we could make this immutable!
     address[] private s_collateralTokens;
@@ -284,10 +278,7 @@
         s_userToDscMinted[onBehalfOf] -= amountDscToBurn;
 
         bool success = i_dsc.transferFrom(dscFrom, address(this), amountDscToBurn);
-<<<<<<< HEAD
-=======
         // This conditional is hypothetically unreachable
->>>>>>> 1af307d2
         if (!success) {
             revert DSCEngine__TransferFailed();
         }

--- conflicted
+++ resolved
@@ -76,21 +76,12 @@
     uint256 private constant FEED_PRECISION = 1e8;
 
     /// @dev Mapping of token address to price feed address
-<<<<<<< HEAD
     mapping(address collateralToken => address priceFeed) private s_priceFeeds;
     /// @dev Amount of collateral deposited by user
-    mapping(address user => mapping(address collateralToken => uint256 amount))
-        private s_collateralDeposited;
+    mapping(address user => mapping(address collateralToken => uint256 amount)) private s_collateralDeposited;
     /// @dev Amount of DSC minted by user
     mapping(address user => uint256 amount) private s_DSCMinted;
-=======
-    mapping(address => address) private s_tokenAddressToPriceFeed;
-    /// @dev Amount of collateral deposited by user
-    mapping(address => mapping(address => uint256)) private s_userToTokenAddressToAmountDeposited;
-    /// @dev Amount of DSC minted by user
-    mapping(address => uint256) private s_userToDscMinted;
     /// @dev If we know exactly how many tokens we have, we could make this immutable!
->>>>>>> 0646b93d
     address[] private s_collateralTokens;
 
     ///////////////////
@@ -126,13 +117,7 @@
         // These feeds will be the USD pairs
         // For example ETH / USD or MKR / USD
         for (uint256 i = 0; i < tokenAddresses.length; i++) {
-<<<<<<< HEAD
-            s_priceFeeds[tokenAddresses[i]] = priceFeedAddresses[
-                i
-            ];
-=======
-            s_tokenAddressToPriceFeed[tokenAddresses[i]] = priceFeedAddresses[i];
->>>>>>> 0646b93d
+            s_priceFeeds[tokenAddresses[i]] = priceFeedAddresses[i];
             s_collateralTokens.push(tokenAddresses[i]);
         }
         i_dsc = DecentralizedStableCoin(dscAddress);
@@ -246,16 +231,8 @@
      * @param amountDscToMint: The amount of DSC you want to mint
      * You can only mint DSC if you hav enough collateral
      */
-<<<<<<< HEAD
-    function mintDsc(
-        uint256 amountDscToMint
-    ) public moreThanZero(amountDscToMint) nonReentrant {
+    function mintDsc(uint256 amountDscToMint) public moreThanZero(amountDscToMint) nonReentrant {
         s_DSCMinted[msg.sender] += amountDscToMint;
-=======
-    function mintDsc(uint256 amountDscToMint) public moreThanZero(amountDscToMint) nonReentrant {
-        s_userToDscMinted[msg.sender] += amountDscToMint;
-
->>>>>>> 0646b93d
         revertIfHealthFactorIsBroken(msg.sender);
         bool minted = i_dsc.mint(msg.sender, amountDscToMint);
 
@@ -274,13 +251,7 @@
         nonReentrant
         isAllowedToken(tokenCollateralAddress)
     {
-<<<<<<< HEAD
-        s_collateralDeposited[msg.sender][
-            tokenCollateralAddress
-        ] += amountCollateral;
-=======
-        s_userToTokenAddressToAmountDeposited[msg.sender][tokenCollateralAddress] += amountCollateral;
->>>>>>> 0646b93d
+        s_collateralDeposited[msg.sender][tokenCollateralAddress] += amountCollateral;
         emit CollateralDeposited(msg.sender, amountCollateral);
         bool success = IERC20(tokenCollateralAddress).transferFrom(msg.sender, address(this), amountCollateral);
         if (!success) {
@@ -291,22 +262,10 @@
     ///////////////////
     // Private Functions
     ///////////////////
-<<<<<<< HEAD
-    function _redeemCollateral(
-        address tokenCollateralAddress,
-        uint256 amountCollateral,
-        address from,
-        address to
-    ) private {
-        s_collateralDeposited[from][
-            tokenCollateralAddress
-        ] -= amountCollateral;
-=======
     function _redeemCollateral(address tokenCollateralAddress, uint256 amountCollateral, address from, address to)
         private
     {
-        s_userToTokenAddressToAmountDeposited[from][tokenCollateralAddress] -= amountCollateral;
->>>>>>> 0646b93d
+        s_collateralDeposited[from][tokenCollateralAddress] -= amountCollateral;
         emit CollateralRedeemed(from, amountCollateral, from, to);
         bool success = IERC20(tokenCollateralAddress).transfer(to, amountCollateral);
         if (!success) {
@@ -314,17 +273,8 @@
         }
     }
 
-<<<<<<< HEAD
-    function _burnDsc(
-        uint256 amountDscToBurn,
-        address onBehalfOf,
-        address dscFrom
-    ) private {
+    function _burnDsc(uint256 amountDscToBurn, address onBehalfOf, address dscFrom) private {
         s_DSCMinted[onBehalfOf] -= amountDscToBurn;
-=======
-    function _burnDsc(uint256 amountDscToBurn, address onBehalfOf, address dscFrom) private {
-        s_userToDscMinted[onBehalfOf] -= amountDscToBurn;
->>>>>>> 0646b93d
 
         bool success = i_dsc.transferFrom(dscFrom, address(this), amountDscToBurn);
         // This conditional is hypothetically unreachable
@@ -352,20 +302,9 @@
         return _calculateHealthFactor(totalDscMinted, collateralValueInUsd);
     }
 
-<<<<<<< HEAD
-    function _getUsdValue(
-        address token,
-        uint256 amount
-    ) private view returns (uint256) {
-        AggregatorV3Interface priceFeed = AggregatorV3Interface(
-            s_priceFeeds[token]
-        );
-        (, int256 price, , , ) = priceFeed.staleCheckLatestRoundData();
-=======
     function _getUsdValue(address token, uint256 amount) private view returns (uint256) {
-        AggregatorV3Interface priceFeed = AggregatorV3Interface(s_tokenAddressToPriceFeed[token]);
+        AggregatorV3Interface priceFeed = AggregatorV3Interface(s_priceFeeds[token]);
         (, int256 price,,,) = priceFeed.staleCheckLatestRoundData();
->>>>>>> 0646b93d
         // 1 ETH = 1000 USD
         // The returned value from Chainlink will be 1000 * 1e8
         // Most USD pairs have 8 decimals, so we will just pretend they all do
@@ -418,16 +357,8 @@
         return _getUsdValue(token, amount);
     }
 
-<<<<<<< HEAD
-    function getCollateralBalanceOfUser(
-        address user,
-        address token
-    ) external view returns (uint256) {
+    function getCollateralBalanceOfUser(address user, address token) external view returns (uint256) {
         return s_collateralDeposited[user][token];
-=======
-    function getCollateralBalanceOfUser(address user, address token) external view returns (uint256) {
-        return s_userToTokenAddressToAmountDeposited[user][token];
->>>>>>> 0646b93d
     }
 
     function getAccountCollateralValue(address user) public view returns (uint256 totalCollateralValueInUsd) {
@@ -439,20 +370,9 @@
         return totalCollateralValueInUsd;
     }
 
-<<<<<<< HEAD
-    function getTokenAmountFromUsd(
-        address token,
-        uint256 usdAmountInWei
-    ) public view returns (uint256) {
-        AggregatorV3Interface priceFeed = AggregatorV3Interface(
-            s_priceFeeds[token]
-        );
-        (, int256 price, , , ) = priceFeed.staleCheckLatestRoundData();
-=======
     function getTokenAmountFromUsd(address token, uint256 usdAmountInWei) public view returns (uint256) {
-        AggregatorV3Interface priceFeed = AggregatorV3Interface(s_tokenAddressToPriceFeed[token]);
+        AggregatorV3Interface priceFeed = AggregatorV3Interface(s_priceFeeds[token]);
         (, int256 price,,,) = priceFeed.staleCheckLatestRoundData();
->>>>>>> 0646b93d
         // $100e18 USD Debt
         // 1 ETH = 2000 USD
         // The returned value from Chainlink will be 2000 * 1e8
@@ -488,15 +408,8 @@
         return address(i_dsc);
     }
 
-<<<<<<< HEAD
-    function getCollateralTokenPriceFeed(
-        address token
-    ) external view returns (address) {
+    function getCollateralTokenPriceFeed(address token) external view returns (address) {
         return s_priceFeeds[token];
-=======
-    function getCollateralTokenPriceFeed(address token) external view returns (address) {
-        return s_tokenAddressToPriceFeed[token];
->>>>>>> 0646b93d
     }
 
     function getHealthFactor(address user) external view returns (uint256) {

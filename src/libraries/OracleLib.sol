// SPDX-License-Identifier: MIT
pragma solidity 0.8.19;

import {AggregatorV3Interface} from "@chainlink/contracts/src/v0.8/interfaces/AggregatorV3Interface.sol";

/*
 * @title OracleLib
 * @author Patrick Collins
 * @notice This library is used to check the Chainlink Oracle for stale data.
 * If a price is stale, functions will revert, and render the DSCEngine unusable - this is by design.
 * We want the DSCEngine to freeze if prices become stale.
 *
 * So if the Chainlink network explodes and you have a lot of money locked in the protocol... too bad.
 */
library OracleLib {
    error OracleLib__StalePrice();

    uint256 private constant TIMEOUT = 3 hours;

    function staleCheckLatestRoundData(AggregatorV3Interface chainlinkFeed)
<<<<<<< HEAD
        internal
=======
        public
>>>>>>> 1af307d2
        view
        returns (uint80, int256, uint256, uint256, uint80)
    {
        (uint80 roundId, int256 answer, uint256 startedAt, uint256 updatedAt, uint80 answeredInRound) =
            chainlinkFeed.latestRoundData();

        if (updatedAt == 0 || answeredInRound < roundId) {
            revert OracleLib__StalePrice();
        }
        uint256 secondsSince = block.timestamp - updatedAt;
        if (secondsSince > TIMEOUT) revert OracleLib__StalePrice();

        return (roundId, answer, startedAt, updatedAt, answeredInRound);
    }

    function getTimeout(AggregatorV3Interface /* chainlinkFeed */ ) public pure returns (uint256) {
        return TIMEOUT;
    }
}<|MERGE_RESOLUTION|>--- conflicted
+++ resolved
@@ -18,11 +18,7 @@
     uint256 private constant TIMEOUT = 3 hours;
 
     function staleCheckLatestRoundData(AggregatorV3Interface chainlinkFeed)
-<<<<<<< HEAD
-        internal
-=======
         public
->>>>>>> 1af307d2
         view
         returns (uint80, int256, uint256, uint256, uint80)
     {
